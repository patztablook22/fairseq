--- conflicted
+++ resolved
@@ -33,37 +33,6 @@
 
     def __init__(self, cfg, return_fc=False):
         super().__init__()
-<<<<<<< HEAD
-        self.embed_dim = args.encoder_embed_dim
-        self.quant_noise = getattr(args, "quant_noise_pq", 0)
-        self.quant_noise_block_size = getattr(args, "quant_noise_pq_block_size", 8)
-        self.self_attn = self.build_self_attention(self.embed_dim, args)
-        self.self_attn_layer_norm = LayerNorm(self.embed_dim)
-        self.dropout = args.dropout
-        self.normalize_before = args.encoder_normalize_before
-
-        self.ffn = self.build_ffn(self.embed_dim, args)
-        self.final_layer_norm = LayerNorm(self.embed_dim)
-
-    def build_ffn(self, embed_dim, args):
-        activation_fn = utils.get_activation_fn(
-            activation=getattr(args, "activation_fn", "relu")
-        )
-
-        activation_dropout = getattr(args, "activation_dropout", 0.0)
-        if activation_dropout == 0.0:
-            # for backwards compatibility with models that use args.relu_dropout
-            activation_dropout = getattr(args, "relu_dropout", 0.0)
-
-        return FeedForwardBlock(
-            embed_dim,
-            args.encoder_ffn_embed_dim,
-            activation_fn=activation_fn,
-            dropout=self.dropout,
-            activation_dropout=activation_dropout,
-            q_noise=self.quant_noise,
-            qn_block_size=self.quant_noise_block_size)
-=======
         self.cfg = cfg
         self.return_fc = return_fc
         self.embed_dim = cfg.encoder.embed_dim
@@ -74,40 +43,13 @@
         self.dropout_module = FairseqDropout(
             cfg.dropout, module_name=self.__class__.__name__
         )
-        self.activation_fn = utils.get_activation_fn(activation=cfg.activation_fn)
-        activation_dropout_p = cfg.activation_dropout
-        if activation_dropout_p == 0:
-            # for backwards compatibility with models that use cfg.relu_dropout
-            activation_dropout_p = cfg.relu_dropout or 0
-        self.activation_dropout_module = FairseqDropout(
-            float(activation_dropout_p), module_name=self.__class__.__name__
-        )
+        self.activation_fn = utils.get_activation_fn(
+            activation=cfg.activation_fn
+        )
+
         self.normalize_before = cfg.encoder.normalize_before
-        self.fc1 = self.build_fc1(
-            self.embed_dim,
-            cfg.encoder.ffn_embed_dim,
-            self.quant_noise,
-            self.quant_noise_block_size,
-        )
-        self.fc2 = self.build_fc2(
-            cfg.encoder.ffn_embed_dim,
-            self.embed_dim,
-            self.quant_noise,
-            self.quant_noise_block_size,
-        )
-
+        self.ffn = self.build_ffn(self.embed_dim, args)
         self.final_layer_norm = LayerNorm(self.embed_dim, export=cfg.export)
-
-    def build_fc1(self, input_dim, output_dim, q_noise, qn_block_size):
-        return quant_noise(
-            nn.Linear(input_dim, output_dim), p=q_noise, block_size=qn_block_size
-        )
-
-    def build_fc2(self, input_dim, output_dim, q_noise, qn_block_size):
-        return quant_noise(
-            nn.Linear(input_dim, output_dim), p=q_noise, block_size=qn_block_size
-        )
->>>>>>> 100cd91d
 
     def _get_fc_rank(self, remove_num: int) -> List[int]:
         f1_filter_param = []
@@ -163,6 +105,25 @@
         )
         self.fc2.weight = torch.nn.Parameter(new_fc2_weight)
         self.fc2.bias = torch.nn.Parameter(new_fc2_bias)
+
+    def build_ffn(self, embed_dim, cfg):
+        activation_dropout_p = cfg.activation_dropout
+        if activation_dropout_p == 0:
+            # for backwards compatibility with models that use cfg.relu_dropout
+            activation_dropout_p = cfg.relu_dropout or 0
+        activation_dropout_module = FairseqDropout(
+            float(activation_dropout_p), module_name=self.__class__.__name__
+        )
+
+        return FeedForwardBlock(
+            embed_dim,
+            cfg.encoder.ffn_embed_dim,
+            activation_fn=self.activation_fn,
+            dropout=self.dropout_module,
+            activation_dropout=activation_dropout_module,
+            q_noise=self.quant_noise,
+            qn_block_size=self.quant_noise_block_size
+        )
 
     def build_self_attention(self, embed_dim, cfg):
         return MultiheadAttention(
@@ -192,34 +153,16 @@
                     state_dict["{}.{}.{}".format(name, new, m)] = state_dict[k]
                     del state_dict[k]
 
-<<<<<<< HEAD
-    def forward(self,
-                x,
-                encoder_padding_mask,
-                attn_mask: Optional[Tensor] = None,
-                need_head_weights: bool = False):
-=======
     def forward(
         self,
         x,
         encoder_padding_mask: Optional[Tensor],
         attn_mask: Optional[Tensor] = None,
     ):
->>>>>>> 100cd91d
         """
         Args:
             x (Tensor): input to the layer of shape `(seq_len, batch, embed_dim)`
             encoder_padding_mask (ByteTensor): binary ByteTensor of shape
-<<<<<<< HEAD
-                `(batch, src_len)` where padding elements are indicated by ``1``.
-            attn_mask (ByteTensor): binary tensor of shape (T_tgt, T_src), where
-            T_tgt is the length of query, while T_src is the length of key,
-            though here both query and key is x here,
-            attn_mask[t_tgt, t_src] = 1 means when calculating embedding
-            for t_tgt, t_src is excluded (or masked out), =0 means it is
-            included in attention
-            need_head_weights: TODO
-=======
                 `(batch, seq_len)` where padding elements are indicated by ``1``.
             attn_mask (ByteTensor): binary tensor of shape `(tgt_len, src_len)`,
                 where `tgt_len` is the length of output and `src_len` is the
@@ -227,7 +170,6 @@
                 `attn_mask[tgt_i, src_j] = 1` means that when calculating the
                 embedding for `tgt_i`, we exclude (mask out) `src_j`. This is
                 useful for strided self-attention.
->>>>>>> 100cd91d
 
         Returns:
             encoded output of shape `(seq_len, batch, embed_dim)`
@@ -242,14 +184,10 @@
                 attn_mask.to(torch.bool), -1e8 if x.dtype == torch.float32 else -1e4
             )
 
-<<<<<<< HEAD
-        x, attn_weights = self.self_attn(
-=======
         residual = x
         if self.normalize_before:
             x = self.self_attn_layer_norm(x)
         x, _ = self.self_attn(
->>>>>>> 100cd91d
             query=x,
             key=x,
             value=x,
@@ -258,43 +196,24 @@
             attn_mask=attn_mask,
             need_head_weights=need_head_weights
         )
-<<<<<<< HEAD
-
-        x = F.dropout(x, p=self.dropout, training=self.training)
-        x = residual + x
-=======
         x = self.dropout_module(x)
         x = self.residual_connection(x, residual)
->>>>>>> 100cd91d
         if not self.normalize_before:
             x = self.self_attn_layer_norm(x)
 
         residual = x
         if self.normalize_before:
             x = self.final_layer_norm(x)
-<<<<<<< HEAD
-
-        x = self.ffn(x)
-        x = residual + x
-        if not self.normalize_before:
-            x = self.final_layer_norm(x)
-        return x, attn_weights
-=======
-        x = self.activation_fn(self.fc1(x))
-        x = self.activation_dropout_module(x)
-        x = self.fc2(x)
-
-        fc_result = x
-
-        x = self.dropout_module(x)
+
+        x, fc_result = self.ffn(x)
         x = self.residual_connection(x, residual)
+
         if not self.normalize_before:
             x = self.final_layer_norm(x)
 
         if self.return_fc and not torch.jit.is_scripting():
             return x, fc_result
         return x
->>>>>>> 100cd91d
 
 
 # backward compatible with the legacy argparse format
@@ -345,15 +264,6 @@
             add_bias_kv=add_bias_kv,
             add_zero_attn=add_zero_attn,
         )
-<<<<<<< HEAD
-        self.normalize_before = args.decoder_normalize_before
-
-        # use layerNorm rather than FusedLayerNorm for exporting.
-        # char_inputs can be used to determint this.
-        # TODO  remove this once we update apex with the fix
-        export = getattr(args, "char_inputs", False)
-        self.self_attn_layer_norm = LayerNorm(self.embed_dim, export=export)
-=======
         self.attn_ln = (
             LayerNorm(self.embed_dim)
             if utils.safe_getattr(cfg, "scale_attn", False)
@@ -368,18 +278,9 @@
             else None
         )
 
-        self.activation_fn = utils.get_activation_fn(activation=cfg.activation_fn)
-        activation_dropout_p = cfg.activation_dropout
-        if activation_dropout_p == 0:
-            # for backwards compatibility with models that use cfg.relu_dropout
-            activation_dropout_p = cfg.relu_dropout or 0
-        self.activation_dropout_module = FairseqDropout(
-            float(activation_dropout_p), module_name=self.__class__.__name__
-        )
         self.normalize_before = cfg.decoder.normalize_before
 
         self.self_attn_layer_norm = LayerNorm(self.embed_dim, export=cfg.export)
->>>>>>> 100cd91d
 
         if no_encoder_attn:
             self.encoder_attn = None
@@ -388,11 +289,6 @@
             self.encoder_attn = self.build_encoder_attention(self.embed_dim, cfg)
             self.encoder_attn_layer_norm = LayerNorm(self.embed_dim, export=cfg.export)
 
-        self.ffn_layernorm = (
-            LayerNorm(cfg.decoder.ffn_embed_dim)
-            if utils.safe_getattr(cfg, "scale_fc", False)
-            else None
-        )
         self.w_resid = (
             nn.Parameter(
                 torch.ones(
@@ -404,25 +300,8 @@
             else None
         )
 
-<<<<<<< HEAD
         self.ffn = self.build_ffn(self.embed_dim, args)
         self.final_layer_norm = LayerNorm(self.embed_dim, export=export)
-=======
-        self.fc1 = self.build_fc1(
-            self.embed_dim,
-            cfg.decoder.ffn_embed_dim,
-            self.quant_noise,
-            self.quant_noise_block_size,
-        )
-        self.fc2 = self.build_fc2(
-            cfg.decoder.ffn_embed_dim,
-            self.embed_dim,
-            self.quant_noise,
-            self.quant_noise_block_size,
-        )
-
-        self.final_layer_norm = LayerNorm(self.embed_dim, export=cfg.export)
->>>>>>> 100cd91d
         self.need_attn = True
 
         self.onnx_trace = False
@@ -547,7 +426,7 @@
         else:
             y = x
 
-        x, attn_weights_self = self.self_attn(
+        x, _ = self.self_attn(
             query=x,
             key=y,
             value=y,
@@ -557,11 +436,6 @@
             need_head_weights=need_head_weights,
             attn_mask=self_attn_mask,
         )
-<<<<<<< HEAD
-
-        x = F.dropout(x, p=self.dropout, training=self.training)
-        x = residual + x
-=======
         if self.c_attn is not None:
             tgt_len, bsz = x.size(0), x.size(1)
             x = x.view(tgt_len, bsz, self.nh, self.head_dim)
@@ -571,7 +445,6 @@
             x = self.attn_ln(x)
         x = self.dropout_module(x)
         x = self.residual_connection(x, residual)
->>>>>>> 100cd91d
         if not self.normalize_before:
             x = self.self_attn_layer_norm(x)
 
@@ -590,7 +463,7 @@
                 assert incremental_state is not None
                 self.encoder_attn._set_input_buffer(incremental_state, saved_state)
 
-            x, attn_weights_enc = self.encoder_attn(
+            x, attn = self.encoder_attn(
                 query=x,
                 key=encoder_out,
                 value=encoder_out,
@@ -600,14 +473,8 @@
                 need_weights=need_attn or (not self.training and self.need_attn),
                 need_head_weights=need_head_weights,
             )
-<<<<<<< HEAD
-
-            x = F.dropout(x, p=self.dropout, training=self.training)
-            x = residual + x
-=======
             x = self.dropout_module(x)
             x = self.residual_connection(x, residual)
->>>>>>> 100cd91d
             if not self.normalize_before:
                 x = self.encoder_attn_layer_norm(x)
 
@@ -615,20 +482,10 @@
         if self.normalize_before:
             x = self.final_layer_norm(x)
 
-<<<<<<< HEAD
-        x = self.ffn(x)
-        x = residual + x
-=======
-        x = self.activation_fn(self.fc1(x))
-        x = self.activation_dropout_module(x)
-        if self.ffn_layernorm is not None:
-            x = self.ffn_layernorm(x)
-        x = self.fc2(x)
-        x = self.dropout_module(x)
+        x, _ = self.ffn(x)
         if self.w_resid is not None:
             residual = torch.mul(self.w_resid, residual)
         x = self.residual_connection(x, residual)
->>>>>>> 100cd91d
         if not self.normalize_before:
             x = self.final_layer_norm(x)
         if self.onnx_trace and incremental_state is not None:
@@ -642,8 +499,8 @@
                 ]
             else:
                 self_attn_state = [saved_state["prev_key"], saved_state["prev_value"]]
-            return x, attn_weights_self, attn_weights_enc, self_attn_state
-        return x, attn_weights_self, attn_weights_enc, None
+            return x, attn, self_attn_state
+        return x, attn, None
 
     def make_generation_fast_(self, need_attn: bool = False, **kwargs):
         self.need_attn = need_attn
@@ -672,7 +529,6 @@
             add_zero_attn=add_zero_attn,
         )
 
-<<<<<<< HEAD
 def Linear(in_features, out_features, bias=True):
     m = nn.Linear(in_features, out_features, bias)
     nn.init.xavier_uniform_(m.weight)
@@ -721,11 +577,4 @@
         x = self.activation_fn(self.fc1(x))
         x = F.dropout(x, p=float(self.activation_dropout), training=self.training)
         x = self.fc2(x)
-        return F.dropout(x, p=self.dropout, training=self.training)
-=======
-    def build_encoder_attention(self, embed_dim, args):
-        return super().build_encoder_attention(
-            embed_dim,
-            TransformerConfig.from_namespace(args),
-        )
->>>>>>> 100cd91d
+        return F.dropout(x, p=self.dropout, training=self.training)