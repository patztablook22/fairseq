--- conflicted
+++ resolved
@@ -132,15 +132,6 @@
 # Experimental Folder
 experimental/*
 
-<<<<<<< HEAD
-# (varisd) Custom ignores
-.qsubmit*
-.slurm*
-experiments/*
-examples/*
-logs/*
-monitoring/*
-=======
 # Weights and Biases logs
 wandb/
 
@@ -148,4 +139,11 @@
 nohup.out
 multirun
 outputs
->>>>>>> 100cd91d
+
+# (varisd) Custom ignores
+.qsubmit*
+.slurm*
+experiments/*
+examples/*
+logs/*
+monitoring/*