--- conflicted
+++ resolved
@@ -41,6 +41,16 @@
 from fairseq.trainer import Trainer
 
 
+def add_fixed_mask_to_input(sample, cfg):
+    module_mask = cfg.common.module_ctrl_fixed_mask
+    if module_mask is None:
+        return sample
+    device = sample["net_input"]["src_tokens"].device
+    module_mask = torch.Tensor([int(x) for x in module_mask.split(",")], device=device).float()
+    sample["net_input"]["module_mask"] = module_mask
+    return sample
+
+
 def main(cfg: FairseqConfig) -> None:
     if isinstance(cfg, argparse.Namespace):
         cfg = convert_namespace_to_omegaconf(cfg)
@@ -48,27 +58,12 @@
     utils.import_user_module(cfg.common)
     add_defaults(cfg)
 
-<<<<<<< HEAD
-def add_fixed_mask_to_input(sample, args):
-    module_mask = args.module_ctrl_fixed_mask
-    if module_mask is None:
-        return sample
-    device = sample["net_input"]["src_tokens"].device
-    module_mask = torch.Tensor([int(x) for x in module_mask.split(',')], device=device).float()
-    sample["net_input"]["module_mask"] = module_mask
-    return sample
-
-
-def main(args, init_distributed=False):
-    utils.import_user_module(args)
-=======
     if (
         distributed_utils.is_master(cfg.distributed_training)
         and "job_logging_cfg" in cfg
     ):
         # make hydra logging work with ddp (see # see https://github.com/facebookresearch/hydra/issues/1126)
         logging.config.dictConfig(OmegaConf.to_container(cfg.job_logging_cfg))
->>>>>>> 100cd91d
 
     assert (
         cfg.dataset.max_tokens is not None or cfg.dataset.batch_size is not None
@@ -336,15 +331,6 @@
 
     trainer.begin_epoch(epoch_itr.epoch)
 
-<<<<<<< HEAD
-    valid_subsets = args.valid_subset.split(',')
-    for samples in progress:
-        with metrics.aggregate('train_inner'):
-            # HACK: We want to pass the epoch number to the criterion through the samples
-            for s in samples:
-                s["epoch_num"] = progress.wrapped_bar.epoch
-            samples = [add_fixed_mask_to_input(s, args) for s in samples]
-=======
     valid_subsets = cfg.dataset.valid_subset.split(",")
     should_stop = False
     num_updates = trainer.get_num_updates()
@@ -353,7 +339,10 @@
         with metrics.aggregate("train_inner"), torch.autograd.profiler.record_function(
             "train_step-%d" % i
         ):
->>>>>>> 100cd91d
+            # HACK: We want to pass the epoch number to the criterion through the samples
+            for s in samples:
+                s["epoch_num"] = progress.wrapped_bar.epoch
+            samples = [add_fixed_mask_to_input(s, args) for s in samples]
             log_output = trainer.train_step(samples)
 
         if log_output is not None:  # not OOM, overflow, ...
@@ -539,17 +528,13 @@
         # create a new root metrics aggregator so validation metrics
         # don't pollute other aggregators (e.g., train meters)
         with metrics.aggregate(new_root=True) as agg:
-<<<<<<< HEAD
-            for sample in progress:
-                sample = add_fixed_mask_to_input(sample, args)
-=======
             for i, sample in enumerate(progress):
                 if (
                     cfg.dataset.max_valid_steps is not None
                     and i > cfg.dataset.max_valid_steps
                 ):
                     break
->>>>>>> 100cd91d
+                sample = add_fixed_mask_to_input(sample, args)
                 trainer.valid_step(sample)
 
         # log validation stats
