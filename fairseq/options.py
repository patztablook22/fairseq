# Copyright (c) Facebook, Inc. and its affiliates.
#
# This source code is licensed under the MIT license found in the
# LICENSE file in the root directory of this source tree.

import argparse
from pathlib import Path
from typing import Callable, List, Optional, Union

import torch
from fairseq import utils
from fairseq.data.indexed_dataset import get_available_dataset_impl
from fairseq.dataclass.configs import (
    CheckpointConfig,
    CommonConfig,
    CommonEvalConfig,
    DatasetConfig,
    DistributedTrainingConfig,
    EvalLMConfig,
    GenerationConfig,
    InteractiveConfig,
    OptimizationConfig,
    EMAConfig,
)
from fairseq.dataclass.utils import gen_parser_from_dataclass

# this import is for backward compatibility
from fairseq.utils import csv_str_list, eval_bool, eval_str_dict, eval_str_list  # noqa


def get_preprocessing_parser(default_task="translation"):
    parser = get_parser("Preprocessing", default_task)
    add_preprocess_args(parser)
    return parser


def get_training_parser(default_task="translation"):
    parser = get_parser("Trainer", default_task)
    add_dataset_args(parser, train=True)
    add_distributed_training_args(parser)
    add_model_args(parser)
    add_optimization_args(parser)
    add_checkpoint_args(parser)
    add_ema_args(parser)
    return parser


def get_generation_parser(interactive=False, default_task="translation"):
    parser = get_parser("Generation", default_task)
    add_dataset_args(parser, gen=True)
    add_distributed_training_args(parser, default_world_size=1)
    add_generation_args(parser)
    add_checkpoint_args(parser)
    if interactive:
        add_interactive_args(parser)
    return parser


def get_speech_generation_parser(default_task="text_to_speech"):
    parser = get_parser("Speech Generation", default_task)
    add_dataset_args(parser, gen=True)
    add_distributed_training_args(parser, default_world_size=1)
    add_speech_generation_args(parser)
    return parser


def get_interactive_generation_parser(default_task="translation"):
    return get_generation_parser(interactive=True, default_task=default_task)


def get_eval_lm_parser(default_task="language_modeling"):
    parser = get_parser("Evaluate Language Model", default_task)
    add_dataset_args(parser, gen=True)
    add_distributed_training_args(parser, default_world_size=1)
    add_eval_lm_args(parser)
    return parser


def get_validation_parser(default_task=None):
    parser = get_parser("Validation", default_task)
    add_dataset_args(parser, train=True)
    add_distributed_training_args(parser, default_world_size=1)
    group = parser.add_argument_group("Evaluation")
    gen_parser_from_dataclass(group, CommonEvalConfig())
    return parser


def parse_args_and_arch(
    parser: argparse.ArgumentParser,
    input_args: List[str] = None,
    parse_known: bool = False,
    suppress_defaults: bool = False,
    modify_parser: Optional[Callable[[argparse.ArgumentParser], None]] = None,
):
    """
    Args:
        parser (ArgumentParser): the parser
        input_args (List[str]): strings to parse, defaults to sys.argv
        parse_known (bool): only parse known arguments, similar to
            `ArgumentParser.parse_known_args`
        suppress_defaults (bool): parse while ignoring all default values
        modify_parser (Optional[Callable[[ArgumentParser], None]]):
            function to modify the parser, e.g., to set default values
    """
    if suppress_defaults:
        # Parse args without any default values. This requires us to parse
        # twice, once to identify all the necessary task/model args, and a second
        # time with all defaults set to None.
        args = parse_args_and_arch(
            parser,
            input_args=input_args,
            parse_known=parse_known,
            suppress_defaults=False,
        )
        suppressed_parser = argparse.ArgumentParser(add_help=False, parents=[parser])
        suppressed_parser.set_defaults(**{k: None for k, v in vars(args).items()})
        args = suppressed_parser.parse_args(input_args)
        return argparse.Namespace(
            **{k: v for k, v in vars(args).items() if v is not None}
        )

    from fairseq.models import ARCH_MODEL_REGISTRY, ARCH_CONFIG_REGISTRY, MODEL_REGISTRY

    # Before creating the true parser, we need to import optional user module
    # in order to eagerly import custom tasks, optimizers, architectures, etc.
    usr_parser = argparse.ArgumentParser(add_help=False, allow_abbrev=False)
    usr_parser.add_argument("--user-dir", default=None)
    usr_args, _ = usr_parser.parse_known_args(input_args)
    utils.import_user_module(usr_args)

    if modify_parser is not None:
        modify_parser(parser)

    # The parser doesn't know about model/criterion/optimizer-specific args, so
    # we parse twice. First we parse the model/criterion/optimizer, then we
    # parse a second time after adding the *-specific arguments.
    # If input_args is given, we will parse those args instead of sys.argv.
    args, _ = parser.parse_known_args(input_args)

    # Add model-specific args to parser.
    if hasattr(args, "arch"):
        model_specific_group = parser.add_argument_group(
            "Model-specific configuration",
            # Only include attributes which are explicitly given as command-line
            # arguments or which have default values.
            argument_default=argparse.SUPPRESS,
        )
        if args.arch in ARCH_MODEL_REGISTRY:
            ARCH_MODEL_REGISTRY[args.arch].add_args(model_specific_group)
        elif args.arch in MODEL_REGISTRY:
            MODEL_REGISTRY[args.arch].add_args(model_specific_group)
        else:
            raise RuntimeError()

    if hasattr(args, "task"):
        from fairseq.tasks import TASK_REGISTRY

        TASK_REGISTRY[args.task].add_args(parser)
    if getattr(args, "use_bmuf", False):
        # hack to support extra args for block distributed data parallelism
        from fairseq.optim.bmuf import FairseqBMUF

        FairseqBMUF.add_args(parser)

    # Add *-specific args to parser.
    from fairseq.registry import REGISTRIES

    for registry_name, REGISTRY in REGISTRIES.items():
        choice = getattr(args, registry_name, None)
        if choice is not None:
            cls = REGISTRY["registry"][choice]
            if hasattr(cls, "add_args"):
                cls.add_args(parser)
            elif hasattr(cls, "__dataclass"):
                gen_parser_from_dataclass(parser, cls.__dataclass())

    # Modify the parser a second time, since defaults may have been reset
    if modify_parser is not None:
        modify_parser(parser)

    # Parse a second time.
    if parse_known:
        args, extra = parser.parse_known_args(input_args)
    else:
        args = parser.parse_args(input_args)
        extra = None
    # Post-process args.
    if (
        hasattr(args, "batch_size_valid") and args.batch_size_valid is None
    ) or not hasattr(args, "batch_size_valid"):
        args.batch_size_valid = args.batch_size
    if hasattr(args, "max_tokens_valid") and args.max_tokens_valid is None:
        args.max_tokens_valid = args.max_tokens
    if getattr(args, "memory_efficient_fp16", False):
        args.fp16 = True
    if getattr(args, "memory_efficient_bf16", False):
        args.bf16 = True
    args.tpu = getattr(args, "tpu", False)
    args.bf16 = getattr(args, "bf16", False)
    if args.bf16:
        args.tpu = True
    if args.tpu and args.fp16:
        raise ValueError("Cannot combine --fp16 and --tpu, use --bf16 on TPUs")

    if getattr(args, "seed", None) is None:
        args.seed = 1  # default seed for training
        args.no_seed_provided = True
    else:
        args.no_seed_provided = False

    if getattr(args, "update_epoch_batch_itr", None) is None:
        if hasattr(args, "grouped_shuffling"):
            args.update_epoch_batch_itr = args.grouped_shuffling
        else:
            args.grouped_shuffling = False
            args.update_epoch_batch_itr = False

    # Apply architecture configuration.
    if hasattr(args, "arch") and args.arch in ARCH_CONFIG_REGISTRY:
        ARCH_CONFIG_REGISTRY[args.arch](args)

    if parse_known:
        return args, extra
    else:
        return args


def get_parser(desc, default_task="translation"):
    # Before creating the true parser, we need to import optional user module
    # in order to eagerly import custom tasks, optimizers, architectures, etc.
    usr_parser = argparse.ArgumentParser(add_help=False, allow_abbrev=False)
    usr_parser.add_argument("--user-dir", default=None)
    usr_args, _ = usr_parser.parse_known_args()
    utils.import_user_module(usr_args)

    parser = argparse.ArgumentParser(allow_abbrev=False)
<<<<<<< HEAD
    # fmt: off
    parser.add_argument('--no-progress-bar', action='store_true', help='disable progress bar')
    parser.add_argument('--log-interval', type=int, default=100, metavar='N',
                        help='log progress every N batches (when progress bar is disabled)')
    parser.add_argument('--log-format', default=None, help='log format to use',
                        choices=['json', 'none', 'simple', 'tqdm'])
    parser.add_argument('--tensorboard-logdir', metavar='DIR', default='',
                        help='path to save logs for tensorboard, should match --logdir '
                             'of running tensorboard (default: no tensorboard logging)')
    parser.add_argument('--seed', default=1, type=int, metavar='N',
                        help='pseudo random number generator seed')
    parser.add_argument('--cpu', action='store_true', help='use CPU instead of CUDA')
    parser.add_argument('--tpu', action='store_true', help='use TPU instead of CUDA')
    parser.add_argument('--bf16', action='store_true', help='use bfloat16; implies --tpu')
    parser.add_argument('--fp16', action='store_true', help='use FP16')
    parser.add_argument('--memory-efficient-bf16', action='store_true',
                        help='use a memory-efficient version of BF16 training; implies --bf16')
    parser.add_argument('--memory-efficient-fp16', action='store_true',
                        help='use a memory-efficient version of FP16 training; implies --fp16')
    parser.add_argument('--fp16-no-flatten-grads', action='store_true',
                        help='don\'t flatten FP16 grads tensor')
    parser.add_argument('--fp16-init-scale', default=2 ** 7, type=int,
                        help='default FP16 loss scale')
    parser.add_argument('--fp16-scale-window', type=int,
                        help='number of updates before increasing loss scale')
    parser.add_argument('--fp16-scale-tolerance', default=0.0, type=float,
                        help='pct of updates that can overflow before decreasing the loss scale')
    parser.add_argument('--min-loss-scale', default=1e-4, type=float, metavar='D',
                        help='minimum FP16 loss scale, after which training is stopped')
    parser.add_argument('--threshold-loss-scale', type=float,
                        help='threshold FP16 loss scale from below')
    parser.add_argument('--user-dir', default=None,
                        help='path to a python module containing custom extensions (tasks and/or architectures)')
    parser.add_argument('--empty-cache-freq', default=0, type=int,
                        help='how often to clear the PyTorch CUDA cache (0 to disable)')
    parser.add_argument('--all-gather-list-size', default=16384, type=int,
                        help='number of bytes reserved for gathering stats from workers')
    parser.add_argument('--model-parallel-size', type=int, metavar='N',
                        default=1,
                        help='total number of GPUs to parallelize model over')
    parser.add_argument('--checkpoint-suffix', default='',
                        help='suffix to add to the checkpoint file name')
    parser.add_argument('--quantization-config-path', default=None,
                        help='path to quantization config file')
    parser.add_argument('--parameter-freeze-substr', type=str,
                        help='parameters containing one of the comma (",") separated substrings '
                             'will not be updated during training')
    parser.add_argument('--module-ctrl-fixed-mask', default=None, type=str,
                        help='user provided module mask that should be used instead of module controller output')
=======
    gen_parser_from_dataclass(parser, CommonConfig())
>>>>>>> 100cd91d

    from fairseq.registry import REGISTRIES

    for registry_name, REGISTRY in REGISTRIES.items():
        parser.add_argument(
            "--" + registry_name.replace("_", "-"),
            default=REGISTRY["default"],
            choices=REGISTRY["registry"].keys(),
        )

    # Task definitions can be found under fairseq/tasks/
    from fairseq.tasks import TASK_REGISTRY

    parser.add_argument(
        "--task",
        metavar="TASK",
        default=default_task,
        choices=TASK_REGISTRY.keys(),
        help="task",
    )
    # fmt: on
    return parser


def add_preprocess_args(parser):
    group = parser.add_argument_group("Preprocessing")
    # fmt: off
    group.add_argument("-s", "--source-lang", default=None, metavar="SRC",
                       help="source language")
    group.add_argument("-t", "--target-lang", default=None, metavar="TARGET",
                       help="target language")
    group.add_argument("--trainpref", metavar="FP", default=None,
                       help="train file prefix (also used to build dictionaries)")
    group.add_argument("--validpref", metavar="FP", default=None,
                       help="comma separated, valid file prefixes "
                            "(words missing from train set are replaced with <unk>)")
    group.add_argument("--testpref", metavar="FP", default=None,
                       help="comma separated, test file prefixes "
                            "(words missing from train set are replaced with <unk>)")
    group.add_argument("--align-suffix", metavar="FP", default=None,
                       help="alignment file suffix")
    group.add_argument("--destdir", metavar="DIR", default="data-bin",
                       help="destination dir")
    group.add_argument("--thresholdtgt", metavar="N", default=0, type=int,
                       help="map words appearing less than threshold times to unknown")
    group.add_argument("--thresholdsrc", metavar="N", default=0, type=int,
                       help="map words appearing less than threshold times to unknown")
    group.add_argument("--tgtdict", metavar="FP",
                       help="reuse given target dictionary")
    group.add_argument("--srcdict", metavar="FP",
                       help="reuse given source dictionary")
    group.add_argument("--nwordstgt", metavar="N", default=-1, type=int,
                       help="number of target words to retain")
    group.add_argument("--nwordssrc", metavar="N", default=-1, type=int,
                       help="number of source words to retain")
    group.add_argument("--alignfile", metavar="ALIGN", default=None,
                       help="an alignment file (optional)")
    parser.add_argument('--dataset-impl', metavar='FORMAT', default='mmap',
                        choices=get_available_dataset_impl(),
                        help='output dataset implementation')
    group.add_argument("--joined-dictionary", action="store_true",
                       help="Generate joined dictionary")
    group.add_argument("--only-source", action="store_true",
                       help="Only process the source language")
    group.add_argument("--padding-factor", metavar="N", default=8, type=int,
                       help="Pad dictionary size to be multiple of N")
    group.add_argument("--workers", metavar="N", default=1, type=int,
                       help="number of parallel workers")
    group.add_argument("--dict-only", action='store_true',
                       help="if true, only builds a dictionary and then exits")
    # fmt: on
    return parser


def add_dataset_args(parser, train=False, gen=False):
    group = parser.add_argument_group("dataset_data_loading")
    gen_parser_from_dataclass(group, DatasetConfig())
    # fmt: on
    return group


def add_distributed_training_args(parser, default_world_size=None):
    group = parser.add_argument_group("distributed_training")
    if default_world_size is None:
        default_world_size = max(1, torch.cuda.device_count())
    gen_parser_from_dataclass(
        group, DistributedTrainingConfig(distributed_world_size=default_world_size)
    )
    return group


def add_optimization_args(parser):
    group = parser.add_argument_group("optimization")
    # fmt: off
    gen_parser_from_dataclass(group, OptimizationConfig())
    # fmt: on
    return group


def add_checkpoint_args(parser):
    group = parser.add_argument_group("checkpoint")
    # fmt: off
    gen_parser_from_dataclass(group, CheckpointConfig())
    # fmt: on
    return group


def add_common_eval_args(group):
    gen_parser_from_dataclass(group, CommonEvalConfig())


def add_eval_lm_args(parser):
    group = parser.add_argument_group("LM Evaluation")
    add_common_eval_args(group)
    gen_parser_from_dataclass(group, EvalLMConfig())


def add_generation_args(parser):
    group = parser.add_argument_group("Generation")
    add_common_eval_args(group)
    gen_parser_from_dataclass(group, GenerationConfig())
    return group


def add_speech_generation_args(parser):
    group = parser.add_argument_group("Speech Generation")
    add_common_eval_args(group)  # NOTE: remove_bpe is not needed
    # fmt: off
<<<<<<< HEAD
    group.add_argument('--beam', default=5, type=int, metavar='N',
                       help='beam size')
    group.add_argument('--nbest', default=1, type=int, metavar='N',
                       help='number of hypotheses to output')
    group.add_argument('--max-len-a', default=0, type=float, metavar='N',
                       help=('generate sequences of maximum length ax + b, '
                             'where x is the source length'))
    group.add_argument('--max-len-b', default=200, type=int, metavar='N',
                       help=('generate sequences of maximum length ax + b, '
                             'where x is the source length'))
    group.add_argument('--min-len', default=1, type=float, metavar='N',
                       help=('minimum generation length'))
    group.add_argument('--match-source-len', default=False, action='store_true',
                       help=('generations should match the source length'))
    group.add_argument('--no-early-stop', action='store_true',
                       help='deprecated')
    group.add_argument('--unnormalized', action='store_true',
                       help='compare unnormalized hypothesis scores')
    group.add_argument('--no-beamable-mm', action='store_true',
                       help='don\'t use BeamableMM in attention layers')
    group.add_argument('--lenpen', default=1, type=float,
                       help='length penalty: <1.0 favors shorter, >1.0 favors longer sentences')
    group.add_argument('--unkpen', default=0, type=float,
                       help='unknown word penalty: <0 produces more unks, >0 produces fewer')
    group.add_argument('--replace-unk', nargs='?', const=True, default=None,
                       help='perform unknown replacement (optionally with alignment dictionary)')
    group.add_argument('--sacrebleu', action='store_true',
                       help='score with sacrebleu')
    group.add_argument('--score-reference', action='store_true',
                       help='just score the reference translation')
    group.add_argument('--prefix-size', default=0, type=int, metavar='PS',
                       help='initialize generation by target prefix of given length')
    group.add_argument('--no-repeat-ngram-size', default=0, type=int, metavar='N',
                       help='ngram blocking such that this size ngram cannot be repeated in the generation')
    group.add_argument('--sampling', action='store_true',
                       help='sample hypotheses instead of using beam search')
    group.add_argument('--sampling-topk', default=-1, type=int, metavar='PS',
                       help='sample from top K likely next words instead of all words')
    group.add_argument('--sampling-topp', default=-1.0, type=float, metavar='PS',
                       help='sample from the smallest set whose cumulative probability mass exceeds p for next words')
    group.add_argument('--temperature', default=1., type=float, metavar='N',
                       help='temperature for generation')
    group.add_argument('--diverse-beam-groups', default=-1, type=int, metavar='N',
                       help='number of groups for Diverse Beam Search')
    group.add_argument('--diverse-beam-strength', default=0.5, type=float, metavar='N',
                       help='strength of diversity penalty for Diverse Beam Search')
    group.add_argument('--diversity-rate', default=-1.0, type=float, metavar='N',
                       help='strength of diversity penalty for Diverse Siblings Search')
    group.add_argument('--print-alignment', action='store_true',
                       help='if set, uses attention feedback to compute and print alignment to source tokens')
    group.add_argument('--print-module-mask', action='store_true',
                       help='if set, print module mask(s) from modular controller(s)')
    group.add_argument('--print-module-probs', action='store_true',
                       help='if set, print module probabilities from modular controller(s)')
    group.add_argument('--module-ctrl-threshold', default=0.5, type=float,
                       help='set the masking threshold for the sigmoid function output in module controllers during inference')

    group.add_argument('--print-step', action='store_true')

    # arguments for iterative refinement generator
    group.add_argument('--iter-decode-eos-penalty', default=0.0, type=float, metavar='N',
                       help='if > 0.0, it penalized early-stopping in decoding.')
    group.add_argument('--iter-decode-max-iter', default=10, type=int, metavar='N',
                       help='maximum iterations for iterative refinement.')
    group.add_argument('--iter-decode-force-max-iter', action='store_true',
                       help='if set, run exact the maximum number of iterations without early stop')
    group.add_argument('--iter-decode-with-beam', default=1, type=int, metavar='N',
                       help='if > 1, model will generate translations varying by the lengths.')
    group.add_argument('--iter-decode-with-external-reranker', action='store_true',
                       help='if set, the last checkpoint are assumed to be a reranker to rescore the translations'),
    group.add_argument('--retain-iter-history', action='store_true',
                       help='if set, decoding returns the whole history of iterative refinement')

    # special decoding format for advanced decoding.
    group.add_argument('--decoding-format', default=None, type=str, choices=['unigram', 'ensemble', 'vote', 'dp', 'bs'])
=======
    group.add_argument('--eos_prob_threshold', default=0.5, type=float,
                       help='terminate when eos probability exceeds this')
>>>>>>> 100cd91d
    # fmt: on
    return group


def add_interactive_args(parser):
    group = parser.add_argument_group("Interactive")
    gen_parser_from_dataclass(group, InteractiveConfig())


def add_model_args(parser):
    group = parser.add_argument_group("Model configuration")
    # fmt: off

    # Model definitions can be found under fairseq/models/
    #
    # The model architecture can be specified in several ways.
    # In increasing order of priority:
    # 1) model defaults (lowest priority)
    # 2) --arch argument
    # 3) --encoder/decoder-* arguments (highest priority)
    from fairseq.models import ARCH_MODEL_REGISTRY
    group.add_argument('--arch', '-a', metavar='ARCH',
                       choices=ARCH_MODEL_REGISTRY.keys(),
                       help='model architecture')
    # fmt: on
    return group


def get_args(
    data: Union[str, Path],
    task: str = "translation",
    arch: str = "transformer",
    **overrides
):
    parser = get_training_parser(task)
    args = parse_args_and_arch(parser, [str(data), "--task", task, "--arch", arch])

    for k, v in overrides.items():
        setattr(args, k, v)

    return args


def add_ema_args(parser):
    group = parser.add_argument_group("EMA configuration")
    gen_parser_from_dataclass(group, EMAConfig())<|MERGE_RESOLUTION|>--- conflicted
+++ resolved
@@ -234,59 +234,7 @@
     utils.import_user_module(usr_args)
 
     parser = argparse.ArgumentParser(allow_abbrev=False)
-<<<<<<< HEAD
-    # fmt: off
-    parser.add_argument('--no-progress-bar', action='store_true', help='disable progress bar')
-    parser.add_argument('--log-interval', type=int, default=100, metavar='N',
-                        help='log progress every N batches (when progress bar is disabled)')
-    parser.add_argument('--log-format', default=None, help='log format to use',
-                        choices=['json', 'none', 'simple', 'tqdm'])
-    parser.add_argument('--tensorboard-logdir', metavar='DIR', default='',
-                        help='path to save logs for tensorboard, should match --logdir '
-                             'of running tensorboard (default: no tensorboard logging)')
-    parser.add_argument('--seed', default=1, type=int, metavar='N',
-                        help='pseudo random number generator seed')
-    parser.add_argument('--cpu', action='store_true', help='use CPU instead of CUDA')
-    parser.add_argument('--tpu', action='store_true', help='use TPU instead of CUDA')
-    parser.add_argument('--bf16', action='store_true', help='use bfloat16; implies --tpu')
-    parser.add_argument('--fp16', action='store_true', help='use FP16')
-    parser.add_argument('--memory-efficient-bf16', action='store_true',
-                        help='use a memory-efficient version of BF16 training; implies --bf16')
-    parser.add_argument('--memory-efficient-fp16', action='store_true',
-                        help='use a memory-efficient version of FP16 training; implies --fp16')
-    parser.add_argument('--fp16-no-flatten-grads', action='store_true',
-                        help='don\'t flatten FP16 grads tensor')
-    parser.add_argument('--fp16-init-scale', default=2 ** 7, type=int,
-                        help='default FP16 loss scale')
-    parser.add_argument('--fp16-scale-window', type=int,
-                        help='number of updates before increasing loss scale')
-    parser.add_argument('--fp16-scale-tolerance', default=0.0, type=float,
-                        help='pct of updates that can overflow before decreasing the loss scale')
-    parser.add_argument('--min-loss-scale', default=1e-4, type=float, metavar='D',
-                        help='minimum FP16 loss scale, after which training is stopped')
-    parser.add_argument('--threshold-loss-scale', type=float,
-                        help='threshold FP16 loss scale from below')
-    parser.add_argument('--user-dir', default=None,
-                        help='path to a python module containing custom extensions (tasks and/or architectures)')
-    parser.add_argument('--empty-cache-freq', default=0, type=int,
-                        help='how often to clear the PyTorch CUDA cache (0 to disable)')
-    parser.add_argument('--all-gather-list-size', default=16384, type=int,
-                        help='number of bytes reserved for gathering stats from workers')
-    parser.add_argument('--model-parallel-size', type=int, metavar='N',
-                        default=1,
-                        help='total number of GPUs to parallelize model over')
-    parser.add_argument('--checkpoint-suffix', default='',
-                        help='suffix to add to the checkpoint file name')
-    parser.add_argument('--quantization-config-path', default=None,
-                        help='path to quantization config file')
-    parser.add_argument('--parameter-freeze-substr', type=str,
-                        help='parameters containing one of the comma (",") separated substrings '
-                             'will not be updated during training')
-    parser.add_argument('--module-ctrl-fixed-mask', default=None, type=str,
-                        help='user provided module mask that should be used instead of module controller output')
-=======
     gen_parser_from_dataclass(parser, CommonConfig())
->>>>>>> 100cd91d
 
     from fairseq.registry import REGISTRIES
 
@@ -415,86 +363,8 @@
     group = parser.add_argument_group("Speech Generation")
     add_common_eval_args(group)  # NOTE: remove_bpe is not needed
     # fmt: off
-<<<<<<< HEAD
-    group.add_argument('--beam', default=5, type=int, metavar='N',
-                       help='beam size')
-    group.add_argument('--nbest', default=1, type=int, metavar='N',
-                       help='number of hypotheses to output')
-    group.add_argument('--max-len-a', default=0, type=float, metavar='N',
-                       help=('generate sequences of maximum length ax + b, '
-                             'where x is the source length'))
-    group.add_argument('--max-len-b', default=200, type=int, metavar='N',
-                       help=('generate sequences of maximum length ax + b, '
-                             'where x is the source length'))
-    group.add_argument('--min-len', default=1, type=float, metavar='N',
-                       help=('minimum generation length'))
-    group.add_argument('--match-source-len', default=False, action='store_true',
-                       help=('generations should match the source length'))
-    group.add_argument('--no-early-stop', action='store_true',
-                       help='deprecated')
-    group.add_argument('--unnormalized', action='store_true',
-                       help='compare unnormalized hypothesis scores')
-    group.add_argument('--no-beamable-mm', action='store_true',
-                       help='don\'t use BeamableMM in attention layers')
-    group.add_argument('--lenpen', default=1, type=float,
-                       help='length penalty: <1.0 favors shorter, >1.0 favors longer sentences')
-    group.add_argument('--unkpen', default=0, type=float,
-                       help='unknown word penalty: <0 produces more unks, >0 produces fewer')
-    group.add_argument('--replace-unk', nargs='?', const=True, default=None,
-                       help='perform unknown replacement (optionally with alignment dictionary)')
-    group.add_argument('--sacrebleu', action='store_true',
-                       help='score with sacrebleu')
-    group.add_argument('--score-reference', action='store_true',
-                       help='just score the reference translation')
-    group.add_argument('--prefix-size', default=0, type=int, metavar='PS',
-                       help='initialize generation by target prefix of given length')
-    group.add_argument('--no-repeat-ngram-size', default=0, type=int, metavar='N',
-                       help='ngram blocking such that this size ngram cannot be repeated in the generation')
-    group.add_argument('--sampling', action='store_true',
-                       help='sample hypotheses instead of using beam search')
-    group.add_argument('--sampling-topk', default=-1, type=int, metavar='PS',
-                       help='sample from top K likely next words instead of all words')
-    group.add_argument('--sampling-topp', default=-1.0, type=float, metavar='PS',
-                       help='sample from the smallest set whose cumulative probability mass exceeds p for next words')
-    group.add_argument('--temperature', default=1., type=float, metavar='N',
-                       help='temperature for generation')
-    group.add_argument('--diverse-beam-groups', default=-1, type=int, metavar='N',
-                       help='number of groups for Diverse Beam Search')
-    group.add_argument('--diverse-beam-strength', default=0.5, type=float, metavar='N',
-                       help='strength of diversity penalty for Diverse Beam Search')
-    group.add_argument('--diversity-rate', default=-1.0, type=float, metavar='N',
-                       help='strength of diversity penalty for Diverse Siblings Search')
-    group.add_argument('--print-alignment', action='store_true',
-                       help='if set, uses attention feedback to compute and print alignment to source tokens')
-    group.add_argument('--print-module-mask', action='store_true',
-                       help='if set, print module mask(s) from modular controller(s)')
-    group.add_argument('--print-module-probs', action='store_true',
-                       help='if set, print module probabilities from modular controller(s)')
-    group.add_argument('--module-ctrl-threshold', default=0.5, type=float,
-                       help='set the masking threshold for the sigmoid function output in module controllers during inference')
-
-    group.add_argument('--print-step', action='store_true')
-
-    # arguments for iterative refinement generator
-    group.add_argument('--iter-decode-eos-penalty', default=0.0, type=float, metavar='N',
-                       help='if > 0.0, it penalized early-stopping in decoding.')
-    group.add_argument('--iter-decode-max-iter', default=10, type=int, metavar='N',
-                       help='maximum iterations for iterative refinement.')
-    group.add_argument('--iter-decode-force-max-iter', action='store_true',
-                       help='if set, run exact the maximum number of iterations without early stop')
-    group.add_argument('--iter-decode-with-beam', default=1, type=int, metavar='N',
-                       help='if > 1, model will generate translations varying by the lengths.')
-    group.add_argument('--iter-decode-with-external-reranker', action='store_true',
-                       help='if set, the last checkpoint are assumed to be a reranker to rescore the translations'),
-    group.add_argument('--retain-iter-history', action='store_true',
-                       help='if set, decoding returns the whole history of iterative refinement')
-
-    # special decoding format for advanced decoding.
-    group.add_argument('--decoding-format', default=None, type=str, choices=['unigram', 'ensemble', 'vote', 'dp', 'bs'])
-=======
     group.add_argument('--eos_prob_threshold', default=0.5, type=float,
                        help='terminate when eos probability exceeds this')
->>>>>>> 100cd91d
     # fmt: on
     return group
 
