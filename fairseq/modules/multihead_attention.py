--- conflicted
+++ resolved
@@ -522,17 +522,11 @@
             # A workaround for quantization to work. Otherwise JIT compilation
             # treats bias in linear module as method.
             and not torch.jit.is_scripting()
-<<<<<<< HEAD
-            # HACK to use the fairseq multihead attention implementation
-            # (due to pytorch only returning mean att.weights over the heads)
-            and False
-=======
             # The Multihead attention implemented in pytorch forces strong dimension check
             # for input embedding dimention and K,Q,V projection dimension.
             # Since pruning will break the dimension check and it is not easy to modify the pytorch API,
             # it is preferred to bypass the pytorch MHA when we need to skip embed_dim_check
             and not self.skip_embed_dim_check
->>>>>>> 100cd91d
         ):
             assert key is not None and value is not None
 
